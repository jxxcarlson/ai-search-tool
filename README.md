# AI Search Tool

A semantic document search system with a web interface built in Elm and a Python backend using sentence transformers and ChromaDB. Now includes Claude AI integration for intelligent conversations that are automatically saved as searchable documents.

## Installation

### Prerequisites

- Python 3.8 or higher
- Node.js and npm (for Elm)
- Git

### Step 1: Clone the Repository

```bash
git clone <repository-url>
cd search-tool
```

### Step 2: Set Up Python Environment

```bash
# Create a virtual environment
python3 -m venv venv

# Activate the virtual environment
# On macOS/Linux:
source venv/bin/activate
# On Windows:
# venv\Scripts\activate

# Install Python dependencies
pip install -r requirements.txt
```

### Step 3: Install Elm

```bash
# Install Elm globally
npm install -g elm

# Navigate to the Elm app directory
cd elm-app

# Build the Elm application
elm make src/Main.elm --output=main.js

# Return to the main directory
cd ..
```

### Step 4: Set Up Claude Integration (Optional)

To enable the Claude AI integration:

```bash
# Set your Anthropic API key as an environment variable
export ANTHROPIC_API_KEY=your-api-key-here
```

Note: The Claude integration is optional. The application will work without it, but the "Ask Claude" feature will not be available.

### Step 5: Start the Services

**Option 1: Single Command Startup (Recommended)**

```bash
# On macOS/Linux:
./start.sh

# On Windows or if you prefer Python:
python start.py

# With custom ports:
./start.sh --api-port 8011 --web-port 8081
# or
python start.py --api-port 8011 --web-port 8081
```

This will:
- Check all prerequisites
- Build the Elm app if needed
- Start both servers
- Update configuration automatically
- Handle shutdown gracefully with Ctrl+C

To stop the services later:
```bash
# On macOS/Linux:
./stop.sh

# On Windows or if you prefer Python:
python stop.py

# With custom ports:
./stop.sh --api-port 8011 --web-port 8081
```

**Option 2: Manual Startup (Two Terminals)**

Terminal 1 - Start the API Server:
```bash
# Make sure virtual environment is activated
source venv/bin/activate

# Start the server on port 8010 (or any available port)
python server.py 8010
```

Terminal 2 - Start the Web Server:
```bash
# Navigate to the Elm app directory
cd elm-app

# Start a simple HTTP server on port 8080
python3 -m http.server 8080
```

### Step 5: Access the Application

Open your web browser and navigate to:
```
http://localhost:8080
```

## Using the Application

### Web Interface

The Elm web application provides:
- **Documents** - View all documents in the system
- **Add Document** - Create new documents with title, content, and type
- **Random** - Display 10 random documents from your collection
- **Stats** - View system statistics
- **Search** - Semantic search across all documents
- **Edit/Delete** - Full document management capabilities
- **Ask Claude** - Send prompts to Claude AI and save responses as documents

#### Using Claude Integration

1. Click the "Ask Claude" button in the navigation bar
2. Enter your prompt in the text area
3. Click "Send to Claude" to submit your question
4. Claude's response will be automatically saved as a new document
5. The response appears in Markdown format and is fully searchable

Example prompts:
- "Explain how vector databases work"
- "Write a Python function to calculate fibonacci numbers"
- "What are the benefits of functional programming?"

### Command Line Interface

Alias the CLI tool `cli_v2.py` to something 'lu'. For convenience. 
After activating the virtual environment:

```bash
# Using the aliased command
lu COMMAND [ARGS]

# Or directly
python cli_v2.py COMMAND [ARGS]
```

Available commands:
- `add` - Add a new document to the store from a file
- `clear` - Clear all documents and embeddings from the store
- `delete` - Delete a document by ID
- `import-docs` - Import multiple documents from a JSON file
- `list` - List all documents in the store
- `search` - Search for documents using semantic similarity
- `show` - Display the Nth document in a viewer window
- `stats` - Show statistics about the document store

### Example Usage

```bash
# Add a document
lu add document.txt --title "My Document" --type "note"

# Search for documents
lu search "machine learning"

# List all documents
lu list

# Show the 5th document
lu show 5
```

## Troubleshooting

### Common Issues

1. **Port already in use**: If ports 8010 or 8080 are taken, use different ports:
   ```bash
   # API server on different port
   python server.py 8011
   
   # Update elm-app/index.html to match:
   # Change apiUrl: "http://localhost:8010" to your new port
   ```

2. **Module not found errors**: Make sure your virtual environment is activated:
   ```bash
   source venv/bin/activate
   ```

3. **Elm compilation errors**: Make sure you're in the elm-app directory:
   ```bash
   cd elm-app
   elm make src/Main.elm --output=main.js
   ```

4. **First time model download**: The first time you run the system, it will download the sentence transformer model (all-MiniLM-L6-v2), which may take a few minutes.

5. **Claude API errors**: If you see a 503 error when using the Ask Claude feature:
   - Make sure you've set the ANTHROPIC_API_KEY environment variable
   - Ensure the API key is set in the same terminal session where you start the server
   - Verify your API key is valid and has appropriate permissions

## Features

- **Semantic Search**: Uses sentence transformers to find documents by meaning, not just keywords
- **Vector Storage**: ChromaDB for efficient similarity search
- **Full-Text Storage**: SQLite database for document metadata and content
- **Web Interface**: Modern Elm-based UI with real-time updates
- **CLI Tool**: Command-line interface for automation and scripting
- **Document Management**: Create, read, update, and delete documents
- **Markdown Support**: Full Markdown rendering in the viewer
- **Claude AI Integration**: Ask questions to Claude and save responses as searchable documents

## Technology Stack

- **Backend**: Python, FastAPI, SQLAlchemy, ChromaDB, Anthropic Claude API
- **Frontend**: Elm, HTML5, CSS3
- **ML Model**: sentence-transformers (all-MiniLM-L6-v2)
- **Storage**: SQLite (metadata) + ChromaDB (vectors)
<<<<<<< HEAD
- **AI Integration**: Claude (claude-3-5-sonnet-20241022)
=======
>>>>>>> ae718e87
<|MERGE_RESOLUTION|>--- conflicted
+++ resolved
@@ -236,7 +236,3 @@
 - **Frontend**: Elm, HTML5, CSS3
 - **ML Model**: sentence-transformers (all-MiniLM-L6-v2)
 - **Storage**: SQLite (metadata) + ChromaDB (vectors)
-<<<<<<< HEAD
-- **AI Integration**: Claude (claude-3-5-sonnet-20241022)
-=======
->>>>>>> ae718e87
